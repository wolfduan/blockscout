defmodule Indexer.Fetcher.StakingPools do
  @moduledoc """
  Fetches staking pools and send to be imported in `Address.Name` table
  """

  use Indexer.Fetcher
  use Spandex.Decorators

  require Logger

  alias Explorer.Chain
  alias Explorer.Chain.StakingPool
  alias Explorer.Staking.PoolsReader
  alias Indexer.BufferedTask
  alias Indexer.Fetcher.StakingPools.Supervisor, as: StakingPoolsSupervisor

  @behaviour BufferedTask

  @defaults [
    flush_interval: 300,
    max_batch_size: 100,
    max_concurrency: 10,
    task_supervisor: Indexer.Fetcher.StakingPools.TaskSupervisor
  ]

  @max_retries 3

  @spec async_fetch() :: :ok
  def async_fetch do
    if StakingPoolsSupervisor.disabled?() do
      :ok
    else
      pools =
        PoolsReader.get_pools()
        |> Enum.map(&entry/1)

      BufferedTask.buffer(__MODULE__, pools, :infinity)
    end
  end

  @doc false
  def child_spec([init_options, gen_server_options]) do
    merged_init_opts =
      @defaults
      |> Keyword.merge(init_options)
      |> Keyword.put(:state, {0, []})

    Supervisor.child_spec({BufferedTask, [{__MODULE__, merged_init_opts}, gen_server_options]}, id: __MODULE__)
  end

  @impl BufferedTask
  def init(_initial, reducer, acc) do
    PoolsReader.get_pools()
    |> Enum.map(&entry/1)
    |> Enum.reduce(acc, &reducer.(&1, &2))
  end

  @impl BufferedTask
  def run(pools, _json_rpc_named_arguments) do
    failed_list =
      pools
      |> Enum.map(&Map.put(&1, :retries_count, &1.retries_count + 1))
      |> fetch_from_blockchain()
      |> import_pools()

    if failed_list == [] do
      :ok
    else
      {:retry, failed_list}
    end
  end

  def entry(pool_address) do
    %{
      staking_address_hash: pool_address,
      retries_count: 0
    }
  end

  defp fetch_from_blockchain(addresses) do
    addresses
    |> Enum.filter(&(&1.retries_count <= @max_retries))
    |> Enum.map(fn %{staking_address_hash: staking_address} = pool ->
      case PoolsReader.pool_data(staking_address) do
        {:ok, data} ->
          Map.merge(pool, data)

        error ->
          Map.put(pool, :error, error)
      end
    end)
  end

  defp import_pools(pools) do
    {failed, success} =
      Enum.reduce(pools, {[], []}, fn
        %{error: _error} = pool, {failed, success} ->
          {[pool | failed], success}

        pool, {failed, success} ->
          changeset = StakingPool.changeset(%StakingPool{}, pool)

          if changeset.valid? do
            {failed, [changeset.changes | success]}
          else
            {[pool | failed], success}
          end
      end)

    import_params = %{
<<<<<<< HEAD
      staking_pools: %{params: success},
=======
      staking_pools: %{params: remove_assoc(success)},
>>>>>>> e50848e1
      staking_pools_delegators: %{params: delegators_list(success)},
      timeout: :infinity
    }

    case Chain.import(import_params) do
      {:ok, _} ->
        :ok

      {:error, reason} ->
        Logger.debug(fn -> ["failed to import staking pools: ", inspect(reason)] end,
          error_count: Enum.count(pools)
        )
    end

    failed
  end

  defp delegators_list(pools) do
<<<<<<< HEAD
    Enum.reduce(pools, [], fn acc, pool ->
      Enum.map(pool.delegators, fn delegator_params ->
        delegator_params
      end)
      |> Enum.concat(acc)
    end)
=======
    Enum.reduce(pools, [], fn pool, acc ->
      pool.delegators
      |> Enum.map(&Map.get(&1, :changes))
      |> Enum.concat(acc)
    end)
  end

  defp remove_assoc(pools) do
    Enum.map(pools, &Map.delete(&1, :delegators))
>>>>>>> e50848e1
  end
end<|MERGE_RESOLUTION|>--- conflicted
+++ resolved
@@ -108,11 +108,7 @@
       end)
 
     import_params = %{
-<<<<<<< HEAD
-      staking_pools: %{params: success},
-=======
       staking_pools: %{params: remove_assoc(success)},
->>>>>>> e50848e1
       staking_pools_delegators: %{params: delegators_list(success)},
       timeout: :infinity
     }
@@ -131,14 +127,6 @@
   end
 
   defp delegators_list(pools) do
-<<<<<<< HEAD
-    Enum.reduce(pools, [], fn acc, pool ->
-      Enum.map(pool.delegators, fn delegator_params ->
-        delegator_params
-      end)
-      |> Enum.concat(acc)
-    end)
-=======
     Enum.reduce(pools, [], fn pool, acc ->
       pool.delegators
       |> Enum.map(&Map.get(&1, :changes))
@@ -148,6 +136,5 @@
 
   defp remove_assoc(pools) do
     Enum.map(pools, &Map.delete(&1, :delegators))
->>>>>>> e50848e1
   end
 end