defmodule Explorer.Staking.PoolsReader do
  @moduledoc """
  Reads staking pools using Smart Contract functions from the blockchain.
  """
  alias Explorer.SmartContract.Reader

  @spec get_pools() :: [String.t()]
  def get_pools do
    get_active_pools() ++ get_inactive_pools()
  end

  @spec get_active_pools() :: [String.t()]
  def get_active_pools do
    {:ok, [active_pools]} = call_staking_method("getPools", [])
    active_pools
  end

  @spec get_inactive_pools() :: [String.t()]
  def get_inactive_pools do
    {:ok, [inactive_pools]} = call_staking_method("getPoolsInactive", [])
    inactive_pools
  end

  @spec pool_data(String.t()) :: {:ok, map()} | :error
  def pool_data(staking_address) do
    with {:ok, [mining_address]} <- call_validators_method("miningByStakingAddress", [staking_address]),
         data = fetch_pool_data(staking_address, mining_address),
         {:ok, [is_active]} <- data["isPoolActive"],
         {:ok, [delegator_addresses]} <- data["poolDelegators"],
         delegators_count = Enum.count(delegator_addresses),
         delegators = delegators_data(delegator_addresses, staking_address),
         {:ok, [staked_amount]} <- data["stakeAmountTotalMinusOrderedWithdraw"],
         {:ok, [self_staked_amount]} <- data["stakeAmountMinusOrderedWithdraw"],
         {:ok, [is_validator]} <- data["isValidator"],
         {:ok, [was_validator_count]} <- data["validatorCounter"],
         {:ok, [is_banned]} <- data["isValidatorBanned"],
         {:ok, [banned_until]} <- data["bannedUntil"],
         {:ok, [was_banned_count]} <- data["banCounter"] do
      {
        :ok,
        %{
          staking_address_hash: staking_address,
          mining_address_hash: mining_address,
          is_active: is_active,
          delegators_count: delegators_count,
          staked_amount: staked_amount,
          self_staked_amount: self_staked_amount,
          is_validator: is_validator,
          was_validator_count: was_validator_count,
          is_banned: is_banned,
          banned_until: banned_until,
          was_banned_count: was_banned_count,
          delegators: delegators
        }
      }
    else
      _ ->
        :error
    end
  end

  defp delegators_data(delegators, pool_address) do
    Enum.map(delegators, fn address ->
      data =
<<<<<<< HEAD
        call_methods(
          [
            {:staking, "stakeAmount", [pool_address, address]},
            {:staking, "orderedWithdrawAmount", [pool_address, address]},
            {:staking, "maxWithdrawAllowed", [pool_address, address]},
            {:staking, "maxWithdrawOrderAllowed", [pool_address, address]},
            {:staking, "orderWithdrawEpoch", [pool_address, address]}
          ]
        )
=======
        call_methods([
          {:staking, "stakeAmount", [pool_address, address]},
          {:staking, "orderedWithdrawAmount", [pool_address, address]},
          {:staking, "maxWithdrawAllowed", [pool_address, address]},
          {:staking, "maxWithdrawOrderAllowed", [pool_address, address]},
          {:staking, "orderWithdrawEpoch", [pool_address, address]}
        ])
>>>>>>> e50848e1

      {:ok, [stake_amount]} = data["stakeAmount"]
      {:ok, [ordered_withdraw]} = data["orderedWithdrawAmount"]
      {:ok, [max_withdraw_allowed]} = data["maxWithdrawAllowed"]
      {:ok, [max_ordered_withdraw_allowed]} = data["maxWithdrawOrderAllowed"]
<<<<<<< HEAD
      {:ok, [order_withdraw_epoch]} = data["orderWithdrawEpoch"]
=======
      {:ok, [ordered_withdraw_epoch]} = data["orderWithdrawEpoch"]
>>>>>>> e50848e1

      %{
        delegator_address_hash: address,
        pool_address_hash: pool_address,
        stake_amount: stake_amount,
        ordered_withdraw: ordered_withdraw,
        max_withdraw_allowed: max_withdraw_allowed,
        max_ordered_withdraw_allowed: max_ordered_withdraw_allowed,
<<<<<<< HEAD
        order_withdraw_epoch: order_withdraw_epoch
=======
        ordered_withdraw_epoch: ordered_withdraw_epoch
>>>>>>> e50848e1
      }
    end)
  end

  defp call_staking_method(method, params) do
    %{^method => resp} =
      Reader.query_contract(config(:staking_contract_address), abi("staking.json"), %{
        method => params
      })

    resp
  end

  defp call_validators_method(method, params) do
    %{^method => resp} =
      Reader.query_contract(config(:validators_contract_address), abi("validators.json"), %{
        method => params
      })

    resp
  end

  defp fetch_pool_data(staking_address, mining_address) do
<<<<<<< HEAD
    call_methods(
      [
        {:staking, "isPoolActive", [staking_address]},
        {:staking, "poolDelegators", [staking_address]},
        {:staking, "stakeAmountTotalMinusOrderedWithdraw", [staking_address]},
        {:staking, "stakeAmountMinusOrderedWithdraw", [staking_address, staking_address]},
        {:validators, "isValidator", [mining_address]},
        {:validators, "validatorCounter", [mining_address]},
        {:validators, "isValidatorBanned", [mining_address]},
        {:validators, "bannedUntil", [mining_address]},
        {:validators, "banCounter", [mining_address]}
      ]
    )
=======
    call_methods([
      {:staking, "isPoolActive", [staking_address]},
      {:staking, "poolDelegators", [staking_address]},
      {:staking, "stakeAmountTotalMinusOrderedWithdraw", [staking_address]},
      {:staking, "stakeAmountMinusOrderedWithdraw", [staking_address, staking_address]},
      {:validators, "isValidator", [mining_address]},
      {:validators, "validatorCounter", [mining_address]},
      {:validators, "isValidatorBanned", [mining_address]},
      {:validators, "bannedUntil", [mining_address]},
      {:validators, "banCounter", [mining_address]}
    ])
>>>>>>> e50848e1
  end

  defp call_methods(methods) do
    contract_abi = abi("staking.json") ++ abi("validators.json")

    methods
    |> Enum.map(&format_request/1)
    |> Reader.query_contracts(contract_abi)
    |> Enum.zip(methods)
    |> Enum.into(%{}, fn {response, {_, function_name, _}} ->
      {function_name, response}
    end)
  end

  defp format_request({contract_name, function_name, params}) do
    %{
      contract_address: contract(contract_name),
      function_name: function_name,
      args: params
    }
  end

  defp contract(:staking), do: config(:staking_contract_address)
  defp contract(:validators), do: config(:validators_contract_address)

  defp config(key) do
    Application.get_env(:explorer, __MODULE__, [])[key]
  end

  # sobelow_skip ["Traversal"]
  defp abi(file_name) do
    :explorer
    |> Application.app_dir("priv/contracts_abi/pos/#{file_name}")
    |> File.read!()
    |> Jason.decode!()
  end
end<|MERGE_RESOLUTION|>--- conflicted
+++ resolved
@@ -62,17 +62,6 @@
   defp delegators_data(delegators, pool_address) do
     Enum.map(delegators, fn address ->
       data =
-<<<<<<< HEAD
-        call_methods(
-          [
-            {:staking, "stakeAmount", [pool_address, address]},
-            {:staking, "orderedWithdrawAmount", [pool_address, address]},
-            {:staking, "maxWithdrawAllowed", [pool_address, address]},
-            {:staking, "maxWithdrawOrderAllowed", [pool_address, address]},
-            {:staking, "orderWithdrawEpoch", [pool_address, address]}
-          ]
-        )
-=======
         call_methods([
           {:staking, "stakeAmount", [pool_address, address]},
           {:staking, "orderedWithdrawAmount", [pool_address, address]},
@@ -80,17 +69,12 @@
           {:staking, "maxWithdrawOrderAllowed", [pool_address, address]},
           {:staking, "orderWithdrawEpoch", [pool_address, address]}
         ])
->>>>>>> e50848e1
 
       {:ok, [stake_amount]} = data["stakeAmount"]
       {:ok, [ordered_withdraw]} = data["orderedWithdrawAmount"]
       {:ok, [max_withdraw_allowed]} = data["maxWithdrawAllowed"]
       {:ok, [max_ordered_withdraw_allowed]} = data["maxWithdrawOrderAllowed"]
-<<<<<<< HEAD
-      {:ok, [order_withdraw_epoch]} = data["orderWithdrawEpoch"]
-=======
       {:ok, [ordered_withdraw_epoch]} = data["orderWithdrawEpoch"]
->>>>>>> e50848e1
 
       %{
         delegator_address_hash: address,
@@ -99,11 +83,7 @@
         ordered_withdraw: ordered_withdraw,
         max_withdraw_allowed: max_withdraw_allowed,
         max_ordered_withdraw_allowed: max_ordered_withdraw_allowed,
-<<<<<<< HEAD
-        order_withdraw_epoch: order_withdraw_epoch
-=======
         ordered_withdraw_epoch: ordered_withdraw_epoch
->>>>>>> e50848e1
       }
     end)
   end
@@ -127,21 +107,6 @@
   end
 
   defp fetch_pool_data(staking_address, mining_address) do
-<<<<<<< HEAD
-    call_methods(
-      [
-        {:staking, "isPoolActive", [staking_address]},
-        {:staking, "poolDelegators", [staking_address]},
-        {:staking, "stakeAmountTotalMinusOrderedWithdraw", [staking_address]},
-        {:staking, "stakeAmountMinusOrderedWithdraw", [staking_address, staking_address]},
-        {:validators, "isValidator", [mining_address]},
-        {:validators, "validatorCounter", [mining_address]},
-        {:validators, "isValidatorBanned", [mining_address]},
-        {:validators, "bannedUntil", [mining_address]},
-        {:validators, "banCounter", [mining_address]}
-      ]
-    )
-=======
     call_methods([
       {:staking, "isPoolActive", [staking_address]},
       {:staking, "poolDelegators", [staking_address]},
@@ -153,7 +118,6 @@
       {:validators, "bannedUntil", [mining_address]},
       {:validators, "banCounter", [mining_address]}
     ])
->>>>>>> e50848e1
   end
 
   defp call_methods(methods) do
