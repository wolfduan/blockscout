## Current

### Features

### Fixes

### Chore


## 1.3.9-beta

### Features

 - [#1662](https://github.com/poanetwork/blockscout/pull/1662) - allow specifying number of optimization runs
 - [#1654](https://github.com/poanetwork/blockscout/pull/1654) - add decompiled code tab
 - [#1661](https://github.com/poanetwork/blockscout/pull/1661) - try to compile smart contract with the latest evm version
 - [#1665](https://github.com/poanetwork/blockscout/pull/1665) - Add contract verification RPC endpoint.
 - [#1706](https://github.com/poanetwork/blockscout/pull/1706) - allow setting update interval for addresses with b

### Fixes

 - [#1669](https://github.com/poanetwork/blockscout/pull/1669) - do not fail if multiple matching tokens are found
 - [#1691](https://github.com/poanetwork/blockscout/pull/1691) - decrease token metadata update interval
 - [#1688](https://github.com/poanetwork/blockscout/pull/1688) - do not fail if failure reason is atom
 - [#1692](https://github.com/poanetwork/blockscout/pull/1692) - exclude decompiled smart contract from encoding
 - [#1684](https://github.com/poanetwork/blockscout/pull/1684) - Discard child block with parent_hash not matching hash of imported block
 - [#1699](https://github.com/poanetwork/blockscout/pull/1699) - use seconds as transaction cache period measure
 - [#1697](https://github.com/poanetwork/blockscout/pull/1697) - fix failing in rpc if balance is empty
 - [#1711](https://github.com/poanetwork/blockscout/pull/1711) - rescue failing repo in block number cache update
<<<<<<< HEAD
 - [#1712](https://github.com/poanetwork/blockscout/pull/1712) - do not set contract code from transaction input
=======
 - [#1714](https://github.com/poanetwork/blockscout/pull/1714) - fix average block time calculation
>>>>>>> f5216038

### Chore

 - [#1693](https://github.com/poanetwork/blockscout/pull/1693) - Add a checklist to the PR template


## 1.3.8-beta

### Features

 - [#1611](https://github.com/poanetwork/blockscout/pull/1611) - allow setting the first indexing block
 - [#1596](https://github.com/poanetwork/blockscout/pull/1596) - add endpoint to create decompiled contracts
 - [#1634](https://github.com/poanetwork/blockscout/pull/1634) - add transaction count cache

### Fixes

 - [#1630](https://github.com/poanetwork/blockscout/pull/1630) - (Fix) colour for release link in the footer
 - [#1621](https://github.com/poanetwork/blockscout/pull/1621) - Modify query to fetch failed contract creations
 - [#1614](https://github.com/poanetwork/blockscout/pull/1614) - Do not fetch burn address token balance
 - [#1639](https://github.com/poanetwork/blockscout/pull/1614) - Optimize token holder count updates when importing address current balances
 - [#1643](https://github.com/poanetwork/blockscout/pull/1643) - Set internal_transactions_indexed_at for empty blocks
 - [#1647](https://github.com/poanetwork/blockscout/pull/1647) - Fix typo in view
 - [#1650](https://github.com/poanetwork/blockscout/pull/1650) - Add petersburg evm version to smart contract verifier
 - [#1657](https://github.com/poanetwork/blockscout/pull/1657) - Force consensus loss for parent block if its hash mismatches parent_hash

### Chore


## 1.3.7-beta

### Features

### Fixes

 - [#1615](https://github.com/poanetwork/blockscout/pull/1615) - Add more logging to code fixer process
 - [#1613](https://github.com/poanetwork/blockscout/pull/1613) - Fix USD fee value
 - [#1577](https://github.com/poanetwork/blockscout/pull/1577) - Add process to fix contract with code
 - [#1583](https://github.com/poanetwork/blockscout/pull/1583) - Chunk JSON-RPC batches in case connection times out

### Chore

 - [#1610](https://github.com/poanetwork/blockscout/pull/1610) - Add PIRL to Readme

## 1.3.6-beta

### Features

 - [#1589](https://github.com/poanetwork/blockscout/pull/1589) - RPC endpoint to list addresses
 - [#1567](https://github.com/poanetwork/blockscout/pull/1567) - Allow setting different configuration just for realtime fetcher
 - [#1562](https://github.com/poanetwork/blockscout/pull/1562) - Add incoming transactions count to contract view
 - [#1608](https://github.com/poanetwork/blockscout/pull/1608) - Add listcontracts RPC Endpoint

### Fixes

 - [#1595](https://github.com/poanetwork/blockscout/pull/1595) - Reduce block_rewards in the catchup fetcher
 - [#1590](https://github.com/poanetwork/blockscout/pull/1590) - Added guard for fetching blocks with invalid number
 - [#1588](https://github.com/poanetwork/blockscout/pull/1588) - Fix usd value on address page
 - [#1586](https://github.com/poanetwork/blockscout/pull/1586) - Exact timestamp display
 - [#1581](https://github.com/poanetwork/blockscout/pull/1581) - Consider `creates` param when fetching transactions
 - [#1559](https://github.com/poanetwork/blockscout/pull/1559) - Change v column type for Transactions table

### Chore

 - [#1579](https://github.com/poanetwork/blockscout/pull/1579) - Add SpringChain to the list of Additional Chains Utilizing BlockScout
 - [#1578](https://github.com/poanetwork/blockscout/pull/1578) - Refine contributing procedure
 - [#1572](https://github.com/poanetwork/blockscout/pull/1572) - Add option to disable block rewards in indexer config


## 1.3.5-beta

### Features

 - [#1560](https://github.com/poanetwork/blockscout/pull/1560) - Allow executing smart contract functions in arbitrarily sized batches
 - [#1543](https://github.com/poanetwork/blockscout/pull/1543) - Use trace_replayBlockTransactions API for faster tracing
 - [#1558](https://github.com/poanetwork/blockscout/pull/1558) - Allow searching by token symbol
 - [#1551](https://github.com/poanetwork/blockscout/pull/1551) Exact date and time for Transaction details page
 - [#1547](https://github.com/poanetwork/blockscout/pull/1547) - Verify smart contracts with evm versions
 - [#1540](https://github.com/poanetwork/blockscout/pull/1540) - Fetch ERC721 token balances if sender is '0x0..0'
 - [#1539](https://github.com/poanetwork/blockscout/pull/1539) - Add the link to release in the footer
 - [#1519](https://github.com/poanetwork/blockscout/pull/1519) - Create contract methods
 - [#1496](https://github.com/poanetwork/blockscout/pull/1496) - Remove dropped/replaced transactions in pending transactions list
 - [#1492](https://github.com/poanetwork/blockscout/pull/1492) - Disable usd value for an empty exchange rate
 - [#1466](https://github.com/poanetwork/blockscout/pull/1466) - Decoding candidates for unverified contracts

### Fixes
 - [#1545](https://github.com/poanetwork/blockscout/pull/1545) - Fix scheduling of latest block polling in Realtime Fetcher
 - [#1554](https://github.com/poanetwork/blockscout/pull/1554) - Encode integer parameters when calling smart contract functions
 - [#1537](https://github.com/poanetwork/blockscout/pull/1537) - Fix test that depended on date
 - [#1534](https://github.com/poanetwork/blockscout/pull/1534) - Render a nicer error when creator cannot be determined
 - [#1527](https://github.com/poanetwork/blockscout/pull/1527) - Add index to value_fetched_at
 - [#1518](https://github.com/poanetwork/blockscout/pull/1518) - Select only distinct failed transactions
 - [#1516](https://github.com/poanetwork/blockscout/pull/1516) - Fix coin balance params reducer for pending transaction
 - [#1511](https://github.com/poanetwork/blockscout/pull/1511) - Set correct log level for production
 - [#1510](https://github.com/poanetwork/blockscout/pull/1510) - Fix test that fails every 1st day of the month
 - [#1509](https://github.com/poanetwork/blockscout/pull/1509) - Add index to blocks' consensus
 - [#1508](https://github.com/poanetwork/blockscout/pull/1508) - Remove duplicated indexes
 - [#1505](https://github.com/poanetwork/blockscout/pull/1505) - Use https instead of ssh for absinthe libs
 - [#1501](https://github.com/poanetwork/blockscout/pull/1501) - Constructor_arguments must be type `text`
 - [#1498](https://github.com/poanetwork/blockscout/pull/1498) - Add index for created_contract_address_hash in transactions
 - [#1493](https://github.com/poanetwork/blockscout/pull/1493) - Do not do work in process initialization
 - [#1487](https://github.com/poanetwork/blockscout/pull/1487) - Limit geth sync to 128 blocks
 - [#1484](https://github.com/poanetwork/blockscout/pull/1484) - Allow decoding input as utf-8
 - [#1479](https://github.com/poanetwork/blockscout/pull/1479) - Remove smoothing from coin balance chart

### Chore
 - [https://github.com/poanetwork/blockscout/pull/1532](https://github.com/poanetwork/blockscout/pull/1532) - Upgrade elixir to 1.8.1
 - [https://github.com/poanetwork/blockscout/pull/1553](https://github.com/poanetwork/blockscout/pull/1553) - Dockerfile: remove 1.7.1 version pin FROM bitwalker/alpine-elixir-phoenix
 - [https://github.com/poanetwork/blockscout/pull/1465](https://github.com/poanetwork/blockscout/pull/1465) - Resolve lodash security alert<|MERGE_RESOLUTION|>--- conflicted
+++ resolved
@@ -27,11 +27,8 @@
  - [#1699](https://github.com/poanetwork/blockscout/pull/1699) - use seconds as transaction cache period measure
  - [#1697](https://github.com/poanetwork/blockscout/pull/1697) - fix failing in rpc if balance is empty
  - [#1711](https://github.com/poanetwork/blockscout/pull/1711) - rescue failing repo in block number cache update
-<<<<<<< HEAD
  - [#1712](https://github.com/poanetwork/blockscout/pull/1712) - do not set contract code from transaction input
-=======
  - [#1714](https://github.com/poanetwork/blockscout/pull/1714) - fix average block time calculation
->>>>>>> f5216038
 
 ### Chore
 
